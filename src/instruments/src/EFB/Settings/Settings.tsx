import React, { useContext, useState, useEffect } from 'react';
import { Slider, Toggle } from '@flybywiresim/react-components';
import { Hoppie } from '@flybywiresim/api-client';
import { useSimVar } from '@instruments/common/simVars';
import { IconArrowLeft, IconArrowRight } from '@tabler/icons';
import { PopUp } from '@shared/popup';
import { SelectGroup, SelectItem } from '../Components/Form/Select';
import { usePersistentNumberProperty, usePersistentProperty } from '../../Common/persistence';
import Button, { BUTTON_TYPE } from '../Components/Button/Button';
import ThrottleConfig from './ThrottleConfig/ThrottleConfig';
import SimpleInput from '../Components/Form/SimpleInput/SimpleInput';
import { Navbar } from '../Components/Navbar';
import { SimbriefUserIdContext } from '../Efb';
import {
    FbwAircraftSentryClient,
    SENTRY_CONSENT_KEY,
    SentryConsentState,
} from '../../../../sentry-client/src/FbwAircraftSentryClient';

type ButtonType = {
    name: string,
    setting: string,
}

type SimVarButton = {
    simVarValue: number,
}

const ControlSettings = ({ setShowSettings }) => (
    <div className="bg-navy-lighter divide-y my-4 divide-gray-700 flex flex-col rounded-xl p-6 shadow-lg">
        <div className="flex flex-row justify-between items-center">
            <span className="text-lg text-gray-300">Detents</span>
            <Button type={BUTTON_TYPE.NONE} className="bg-teal-light-contrast border-teal-light-contrast" text="Calibrate" onClick={() => setShowSettings(true)} />
        </div>
    </div>
);

const DefaultsPage = () => {
    const [thrustReductionHeight, setThrustReductionHeight] = usePersistentProperty('CONFIG_THR_RED_ALT', '1500');
    const [thrustReductionHeightSetting, setThrustReductionHeightSetting] = useState(thrustReductionHeight);
    const [accelerationHeight, setAccelerationHeight] = usePersistentProperty('CONFIG_ACCEL_ALT', '1500');
    const [accelerationHeightSetting, setAccelerationHeightSetting] = useState(accelerationHeight);
    const [accelerationOutHeight, setAccelerationOutHeight] = usePersistentProperty('CONFIG_ENG_OUT_ACCEL_ALT', '1500');
    const [accelerationOutHeightSetting, setAccelerationOutHeightSetting] = useState(accelerationOutHeight);

    const handleSetThrustReductionAlt = (value: string) => {
        setThrustReductionHeightSetting(value);

        const parsedValue = parseInt(value);

        if (parsedValue >= 400 && parsedValue <= 5000) {
            setThrustReductionHeight(value.trim());
        }
    };

    const handleSetAccelerationAlt = (value: string) => {
        setAccelerationHeightSetting(value);

        const parsedValue = parseInt(value);

        if (parsedValue >= 400 && parsedValue <= 10000) {
            setAccelerationHeight(value.trim());
        }
    };

    const handleSetAccelerationOutAlt = (value: string) => {
        setAccelerationOutHeightSetting(value);

        const parsedValue = parseInt(value);

        if (parsedValue >= 400 && parsedValue <= 10000) {
            setAccelerationOutHeight(value.trim());
        }
    };

    return (
        <div className="bg-navy-lighter rounded-xl px-6 shadow-lg divide-y divide-gray-700 flex flex-col">

            <div className="py-4 flex flex-row justify-between items-center">
                <span className="text-lg text-gray-300">Thrust Reduction Height (ft)</span>
                <div className="flex flex-row">
                    <SimpleInput
                        className="w-30 ml-1.5 px-5 py-1.5 text-lg text-gray-300 rounded-lg bg-navy-light
                            border-2 border-navy-light focus-within:outline-none focus-within:border-teal-light-contrast text-center"
                        placeholder={thrustReductionHeight}
                        noLabel
                        value={thrustReductionHeightSetting}
                        min={400}
                        max={5000}
                        onChange={(event) => handleSetThrustReductionAlt(event)}
                    />
                </div>
            </div>
            <div className="py-4 flex flex-row justify-between items-center">
                <span className="text-lg text-gray-300">Acceleration Height (ft)</span>
                <div className="flex flex-row">
                    <SimpleInput
                        className="w-30 ml-1.5 px-5 py-1.5 text-lg text-gray-300 rounded-lg bg-navy-light
                            border-2 border-navy-light focus-within:outline-none focus-within:border-teal-light-contrast text-center"
                        placeholder={accelerationHeight}
                        noLabel
                        value={accelerationHeightSetting}
                        min={400}
                        max={10000}
                        onChange={(event) => handleSetAccelerationAlt(event)}
                    />
                </div>
            </div>
            <div className="py-4 flex flex-row justify-between items-center">
                <span className="text-lg text-gray-300">Engine-Out Acceleration Height (ft)</span>
                <div className="flex flex-row">
                    <SimpleInput
                        className="w-30 ml-1.5 px-5 py-1.5 text-lg text-gray-300 rounded-lg bg-navy-light
                            border-2 border-navy-light focus-within:outline-none focus-within:border-teal-light-contrast text-center"
                        placeholder={accelerationOutHeight}
                        noLabel
                        value={accelerationOutHeightSetting}
                        min={400}
                        max={10000}
                        onChange={(event) => handleSetAccelerationOutAlt(event)}
                    />
                </div>
            </div>
        </div>
    );
};

const AircraftConfigurationPage = () => {
    const [weightUnit, setWeightUnit] = usePersistentProperty('CONFIG_USING_METRIC_UNIT', '1');
    const [paxSigns, setPaxSigns] = usePersistentProperty('CONFIG_USING_PORTABLE_DEVICES', '0');
    const [isisBaro, setIsisBaro] = usePersistentProperty('ISIS_BARO_UNIT_INHG', '0');
    const [isisMetricAltitude, setIsisMetricAltitude] = usePersistentProperty('ISIS_METRIC_ALTITUDE', '0');
    const [vhfSpacing, setVhfSpacing] = usePersistentProperty('RMP_VHF_SPACING_25KHZ', '0');

    const paxSignsButtons: ButtonType[] = [
        { name: 'No Smoking', setting: '0' },
        { name: 'No Portable Device', setting: '1' },
    ];

    const weightUnitButtons: ButtonType[] = [
        { name: 'kg', setting: '1' },
        { name: 'lbs', setting: '0' },
    ];

    const isisBaroButtons: ButtonType[] = [
        { name: 'hPa', setting: '0' },
        { name: 'hPa/inHg', setting: '1' },
    ];

    const isisMetricAltitudeButtons: ButtonType[] = [
        { name: 'Disabled', setting: '0' },
        { name: 'Enabled', setting: '1' },
    ];

    const vhfSpacingButtons: ButtonType[] = [
        { name: '8.33 kHz', setting: '0' },
        { name: '25 kHz', setting: '1' },
    ];

    return (
        <div className="bg-navy-lighter rounded-xl px-6 shadow-lg divide-y divide-gray-700 flex flex-col">
            <div className="py-4 flex-grow flex flex-row justify-between items-center">
                <span className="text-lg text-gray-300 mr-1">Weight Unit</span>
                <SelectGroup>
                    {weightUnitButtons.map((button) => (
                        <SelectItem
                            enabled
                            onSelect={() => setWeightUnit(button.setting)}
                            selected={weightUnit === button.setting}
                        >
                            {button.name}
                        </SelectItem>
                    ))}
                </SelectGroup>
            </div>

            <div className="py-4 flex flex-row justify-between items-center">
                <span className="text-lg text-gray-300">PAX Signs</span>
                <SelectGroup>
                    {paxSignsButtons.map((button) => (
                        <SelectItem
                            enabled
                            onSelect={() => setPaxSigns(button.setting)}
                            selected={paxSigns === button.setting}
                        >
                            {button.name}
                        </SelectItem>
                    ))}
                </SelectGroup>
            </div>

            <div className="py-4 flex flex-row justify-between items-center">
                <span className="text-lg text-gray-300">ISIS Baro Unit</span>
                <SelectGroup>
                    {isisBaroButtons.map((button) => (
                        <SelectItem
                            enabled
                            onSelect={() => setIsisBaro(button.setting)}
                            selected={isisBaro === button.setting}
                        >
                            {button.name}
                        </SelectItem>
                    ))}
                </SelectGroup>
            </div>

            <div className="py-4 flex flex-row justify-between items-center">
                <span className="text-lg text-gray-300">ISIS Metric Altitude</span>
                <SelectGroup>
                    {isisMetricAltitudeButtons.map((button) => (
                        <SelectItem
                            enabled
                            onSelect={() => setIsisMetricAltitude(button.setting)}
                            selected={isisMetricAltitude === button.setting}
                        >
                            {button.name}
                        </SelectItem>
                    ))}
                </SelectGroup>
            </div>

            <div className="py-4 flex flex-row justify-between items-center">
                <span className="text-lg text-gray-300">RMP VHF Spacing</span>
                <SelectGroup>
                    {vhfSpacingButtons.map((button) => (
                        <SelectItem
                            enabled
                            onSelect={() => setVhfSpacing(button.setting)}
                            selected={vhfSpacing === button.setting}
                        >
                            {button.name}
                        </SelectItem>
                    ))}
                </SelectGroup>
            </div>
        </div>
    );
};

const SimOptionsPage = () => {
    const [showThrottleSettings, setShowThrottleSettings] = useState(false);
    const { setShowNavbar } = useContext(SettingsNavbarContext);
    const [fpSync, setFpSync] = usePersistentProperty('FP_SYNC', 'LOAD');
    const [dynamicRegistration, setDynamicRegistration] = usePersistentProperty('DYNAMIC_REGISTRATION_DECAL', '0');
    const [defaultBaro, setDefaultBaro] = usePersistentProperty('CONFIG_INIT_BARO_UNIT', 'AUTO');
<<<<<<< HEAD
    const [mcduServerPort, setMcduServerPort] = usePersistentProperty('CONFIG_EXTERNAL_MCDU_PORT', '3838');
=======
    const [mcduServerPort, setMcduServerPort] = usePersistentProperty('CONFIG_EXTERNAL_MCDU_PORT', '8380');
    const [radioReceiverUsage, setRadioReceiverUsage] = usePersistentProperty('RADIO_RECEIVER_USAGE_ENABLED', '0');
    const [, setRadioReceiverUsageSimVar] = useSimVar('L:A32NX_RADIO_RECEIVER_USAGE_ENABLED', 'number', 0);
>>>>>>> d790b97b

    const fpSyncButtons: ButtonType[] = [
        { name: 'None', setting: 'NONE' },
        { name: 'Load Only', setting: 'LOAD' },
        { name: 'Save', setting: 'SAVE' },
    ];

    const dynamicRegistrationButtons: ButtonType[] = [
        { name: 'Disabled', setting: '0' },
        { name: 'Enabled', setting: '1' },
    ];

    const defaultBaroButtons: ButtonType[] = [
        { name: 'Auto', setting: 'AUTO' },
        { name: 'in Hg', setting: 'IN HG' },
        { name: 'hPa', setting: 'HPA' },
    ];

    useEffect(() => {
        setShowNavbar(!showThrottleSettings);
    }, [showThrottleSettings]);

    return (
        <div>
            {!showThrottleSettings
        && (
            <>
                <div className="bg-navy-lighter rounded-xl px-6 shadow-lg divide-y divide-gray-700 flex flex-col">

                    <div className="py-4 flex flex-row justify-between items-center">
                        <span className="text-lg text-gray-300 mr-1">Default Baro</span>
                        <SelectGroup>
                            {defaultBaroButtons.map((button) => (
                                <SelectItem
                                    enabled
                                    onSelect={() => setDefaultBaro(button.setting)}
                                    selected={defaultBaro === button.setting}
                                >
                                    {button.name}
                                </SelectItem>
                            ))}
                        </SelectGroup>
                    </div>

                    <div className="py-4 flex flex-row justify-between items-center">
                        <span className="text-lg text-gray-300 mr-1">Sync MSFS Flight Plan</span>
                        <SelectGroup>
                            {fpSyncButtons.map((button) => (
                                <SelectItem
                                    enabled
                                    onSelect={() => setFpSync(button.setting)}
                                    selected={fpSync === button.setting}
                                >
                                    {button.name}
                                </SelectItem>
                            ))}
                        </SelectGroup>
                    </div>

                    <div className="py-4 flex flex-row justify-between items-center">
                        <span className="text-lg text-gray-300 mr-1">Dynamic Registration Decal</span>
                        <SelectGroup>
                            {dynamicRegistrationButtons.map((button) => (
                                <SelectItem
                                    enabled
                                    onSelect={() => setDynamicRegistration(button.setting)}
                                    selected={dynamicRegistration === button.setting}
                                >
                                    {button.name}
                                </SelectItem>
                            ))}
                        </SelectGroup>
                    </div>

                    <div className="py-4 flex flex-row justify-between items-center">
                        <span>
                            <span className="text-lg text-gray-300">External MCDU Server Port</span>
                        </span>
                        <SimpleInput
                            className="w-30 ml-1.5 px-5 py-1.5 text-lg text-gray-300 rounded-lg bg-navy-light
                            border-2 border-navy-light focus-within:outline-none focus-within:border-teal-light-contrast text-center disabled"
                            value={mcduServerPort}
                            noLabel
                            onChange={(event) => {
                                setMcduServerPort(event);
                            }}
                        />
                    </div>

                    <div className="py-4 flex flex-row justify-between items-center">
                        <span>
                            <span className="text-lg text-gray-300">Use calculated ILS signals</span>
                        </span>
                        <Toggle
                            value={radioReceiverUsage === '1'}
                            onToggle={(value) => {
                                setRadioReceiverUsage(value ? '1' : '0');
                                setRadioReceiverUsageSimVar(value ? 1 : 0);
                            }}
                        />
                    </div>
                </div>
                <ControlSettings setShowSettings={setShowThrottleSettings} />
            </>
        )}
            <ThrottleConfig isShown={showThrottleSettings} onClose={() => setShowThrottleSettings(false)} />
        </div>
    );
};

const RealismPage = () => {
    const [showThrottleSettings, setShowThrottleSettings] = useState(false);

    const [adirsAlignTime, setAdirsAlignTime] = usePersistentProperty('CONFIG_ALIGN_TIME', 'REAL');
    const [, setAdirsAlignTimeSimVar] = useSimVar('L:A32NX_CONFIG_ADIRS_IR_ALIGN_TIME', 'Enum', Number.MAX_SAFE_INTEGER);
    const [dmcSelfTestTime, setDmcSelfTestTime] = usePersistentProperty('CONFIG_SELF_TEST_TIME', '12');
    const [boardingRate, setBoardingRate] = usePersistentProperty('CONFIG_BOARDING_RATE', 'REAL');
    const [mcduInput, setMcduInput] = usePersistentProperty('MCDU_KB_INPUT', 'DISABLED');
    const [mcduTimeout, setMcduTimeout] = usePersistentProperty('CONFIG_MCDU_KB_TIMEOUT', '60');
    const [realisticTiller, setRealisticTiller] = usePersistentProperty('REALISTIC_TILLER_ENABLED', '0');
    const [homeCockpit, setHomeCockpit] = usePersistentProperty('HOME_COCKPIT_ENABLED', '0');
    const [datalinkTransmissionTime, setDatalinkTransmissionTime] = usePersistentProperty('CONFIG_DATALINK_TRANSMISSION_TIME', 'FAST');
    const [, setDatalinkTransmissionTimeSimVar] = useSimVar('L:A32NX_CONFIG_DATALINK_TIME', 'number', 0);

    const adirsAlignTimeButtons: (ButtonType & SimVarButton)[] = [
        { name: 'Instant', setting: 'INSTANT', simVarValue: 1 },
        { name: 'Fast', setting: 'FAST', simVarValue: 2 },
        { name: 'Real', setting: 'REAL', simVarValue: 0 },
    ];

    const dmcSelfTestTimeButtons: ButtonType[] = [
        { name: 'Instant', setting: '0' },
        { name: 'Fast', setting: '5' },
        { name: 'Real', setting: '12' },
    ];

    const boardingRateButtons: ButtonType[] = [
        { name: 'Instant', setting: 'INSTANT' },
        { name: 'Fast', setting: 'FAST' },
        { name: 'Real', setting: 'REAL' },
    ];

    const steeringSeparationButtons: (ButtonType & SimVarButton)[] = [
        { name: 'Disabled', setting: '0', simVarValue: 0 },
        { name: 'Enabled', setting: '1', simVarValue: 1 },
    ];

    const datalinkTransmissionTimeButtons: (ButtonType & SimVarButton)[] = [
        { name: 'Instant', setting: 'INSTANT', simVarValue: 1 },
        { name: 'Fast', setting: 'FAST', simVarValue: 2 },
        { name: 'Real', setting: 'REAL', simVarValue: 0 },
    ];

    return (
        <div>
            {!showThrottleSettings
        && (
            <>
                <div className="bg-navy-lighter rounded-xl px-6 shadow-lg divide-y divide-gray-700 flex flex-col">
                    <div className="py-4 flex flex-row justify-between items-center">
                        <span className="text-lg text-gray-300">ADIRS Align Time</span>
                        <SelectGroup>
                            {adirsAlignTimeButtons.map((button) => (
                                <SelectItem
                                    enabled
                                    onSelect={() => {
                                        setAdirsAlignTime(button.setting);
                                        setAdirsAlignTimeSimVar(button.simVarValue);
                                    }}
                                    selected={adirsAlignTime === button.setting}
                                >
                                    {button.name}
                                </SelectItem>
                            ))}
                        </SelectGroup>
                    </div>

                    <div className="py-4 flex flex-row justify-between items-center">
                        <span className="text-lg text-gray-300">DMC Self Test Time</span>
                        <SelectGroup>
                            {dmcSelfTestTimeButtons.map((button) => (
                                <SelectItem
                                    enabled
                                    onSelect={() => setDmcSelfTestTime(button.setting)}
                                    selected={dmcSelfTestTime === button.setting}
                                >
                                    {button.name}
                                </SelectItem>
                            ))}
                        </SelectGroup>
                    </div>

                    <div className="py-4 flex flex-row justify-between items-center">
                        <span className="text-lg text-gray-300">Boarding Time</span>
                        <SelectGroup>
                            {boardingRateButtons.map((button) => (
                                <SelectItem
                                    enabled
                                    onSelect={() => setBoardingRate(button.setting)}
                                    selected={boardingRate === button.setting}
                                >
                                    {button.name}
                                </SelectItem>
                            ))}
                        </SelectGroup>
                    </div>

                    <div className="py-4 flex flex-row justify-between items-center">
                        <span>
                            <span className="text-lg text-gray-300">MCDU Keyboard Input</span>
                            <span className="text-lg text-gray-500 ml-2">(unrealistic)</span>
                        </span>
                        <Toggle value={mcduInput === 'ENABLED'} onToggle={(value) => setMcduInput(value ? 'ENABLED' : 'DISABLED')} />
                    </div>

                    <div className="py-4 flex flex-row justify-between items-center">
                        <span>
                            <span className="text-lg text-gray-300">MCDU Focus Timeout (s)</span>
                        </span>
                        <SimpleInput
                            className="w-30 ml-1.5 px-5 py-1.5 text-lg text-gray-300 rounded-lg bg-navy-light
                            border-2 border-navy-light focus-within:outline-none focus-within:border-teal-light-contrast text-center disabled"
                            value={mcduTimeout}
                            noLabel
                            min={5}
                            max={120}
                            disabled={(mcduInput !== 'ENABLED')}
                            onChange={(event) => {
                                if (!Number.isNaN(event) && parseInt(event) >= 5 && parseInt(event) <= 120) {
                                    setMcduTimeout(event.trim());
                                }
                            }}
                        />
                    </div>

                    <div className="py-4 flex flex-row justify-between items-center">
                        <span className="text-lg text-gray-300 mr-1">Separate Tiller from Rudder Inputs</span>
                        <SelectGroup>
                            {steeringSeparationButtons.map((button) => (
                                <SelectItem
                                    enabled
                                    onSelect={() => setRealisticTiller(button.setting)}
                                    selected={realisticTiller === button.setting}
                                >
                                    {button.name}
                                </SelectItem>
                            ))}
                        </SelectGroup>
                    </div>

                    <div className="py-4 flex flex-row justify-between items-center">
                        <span className="text-lg text-gray-300 mr-1">Home Cockpit Mode</span>
                        <Toggle value={homeCockpit === '1'} onToggle={(value) => setHomeCockpit(value ? '1' : '0')} />
                    </div>

                    <div className="py-4 flex flex-row justify-between items-center">
                        <span className="text-lg text-gray-300">DATALINK transmission time</span>
                        <SelectGroup>
                            {datalinkTransmissionTimeButtons.map((button) => (
                                <SelectItem
                                    enabled
                                    onSelect={() => {
                                        setDatalinkTransmissionTime(button.setting);
                                        setDatalinkTransmissionTimeSimVar(button.simVarValue);
                                    }}
                                    selected={datalinkTransmissionTime === button.setting}
                                >
                                    {button.name}
                                </SelectItem>
                            ))}
                        </SelectGroup>
                    </div>
                </div>
            </>
        )}
            <ThrottleConfig isShown={showThrottleSettings} onClose={() => setShowThrottleSettings(false)} />
        </div>
    );
};

const ATSUAOCPage = () => {
    const [atisSource, setAtisSource] = usePersistentProperty('CONFIG_ATIS_SRC', 'FAA');
    const [metarSource, setMetarSource] = usePersistentProperty('CONFIG_METAR_SRC', 'MSFS');
    const [tafSource, setTafSource] = usePersistentProperty('CONFIG_TAF_SRC', 'NOAA');
    const [telexEnabled, setTelexEnabled] = usePersistentProperty('CONFIG_ONLINE_FEATURES_STATUS', 'DISABLED');
    const [sentryEnabled, setSentryEnabled] = usePersistentProperty(SENTRY_CONSENT_KEY, SentryConsentState.Refused);

    const [simbriefError, setSimbriefError] = useState(false);
    const { simbriefUserId, setSimbriefUserId } = useContext(SimbriefUserIdContext);
    const [simbriefDisplay, setSimbriefDisplay] = useState(simbriefUserId);

    const [hoppieUserId, setHoppieUserId] = usePersistentProperty('CONFIG_HOPPIE_USERID');
    const [hoppieError, setHoppieError] = useState(false);

    function getSimbriefUserData(value: string): Promise<any> {
        const SIMBRIEF_URL = 'https://www.simbrief.com/api/xml.fetcher.php?json=1';

        if (!value) {
            throw new Error('No SimBrief username/pilot ID provided');
        }

        // The SimBrief API will try both username and pilot ID if either one
        // isn't valid, so request both if the input is plausibly a pilot ID.
        let apiUrl = `${SIMBRIEF_URL}&username=${value}`;
        if (/^\d{1,8}$/.test(value)) {
            apiUrl += `&userid=${value}`;
        }

        return fetch(apiUrl)
            .then((response) => {
                // 400 status means request was invalid, probably invalid username so preserve to display error properly
                if (!response.ok && response.status !== 400) {
                    throw new Error(response.status.toString());
                }

                return response.json();
            });
    }

    function getSimbriefUserId(value: string):Promise<any> {
        return new Promise((resolve, reject) => {
            if (!value) {
                reject(new Error('No SimBrief username/pilot ID provided'));
            }
            getSimbriefUserData(value)
                .then((data) => {
                    if (data.fetch.status === 'Error: Unknown UserID') {
                        reject(new Error('Error: Unknown UserID'));
                    }
                    resolve(data.fetch.userid);
                })
                .catch((_error) => {
                    reject(_error);
                });
        });
    }

    function handleSimbriefUsernameInput(value: string) {
        getSimbriefUserId(value).then((response) => {
            setSimbriefUserId(response);
            setSimbriefDisplay(response);
        }).catch(() => {
            setSimbriefError(true);
            setSimbriefDisplay(simbriefUserId);
            setTimeout(() => {
                setSimbriefError(false);
            }, 4000);
        });
    }

    function getHoppieResponse(value: string): Promise<any> {
        const body = {
            logon: value,
            from: 'FBWA32NX',
            to: 'ALL-CALLSIGNS',
            type: 'ping',
            packet: '',
        };
        return Hoppie.sendRequest(body).then((resp) => resp.response);
    }

    function validateHoppieUserId(value: string):Promise<any> {
        return new Promise((resolve, reject) => {
            if (!value) {
                reject(new Error('No Hoppie user ID provided'));
            }
            getHoppieResponse(value)
                .then((response) => {
                    if (response === 'error {illegal logon code}') {
                        reject(new Error(`Error: Unknown user ID: ${response}`));
                    }
                    resolve(value);
                })
                .catch((_error) => {
                    reject(_error);
                });
        });
    }

    function handleHoppieUsernameInput(value: string) {
        if (value !== '') {
            validateHoppieUserId(value).then((response) => {
                setHoppieUserId(response);
                setHoppieError(false);
            }).catch(() => {
                setHoppieError(true);
                setTimeout(() => {
                    setHoppieError(false);
                }, 4000);
            });
        }
    }

    const atisSourceButtons: ButtonType[] = [
        { name: 'FAA (US)', setting: 'FAA' },
        { name: 'PilotEdge', setting: 'PILOTEDGE' },
        { name: 'IVAO', setting: 'IVAO' },
        { name: 'VATSIM', setting: 'VATSIM' },
    ];

    const metarSourceButtons: ButtonType[] = [
        { name: 'Microsoft', setting: 'MSFS' },
        { name: 'PilotEdge', setting: 'PILOTEDGE' },
        { name: 'IVAO', setting: 'IVAO' },
        { name: 'VATSIM', setting: 'VATSIM' },
    ];

    const tafSourceButtons: ButtonType[] = [
        { name: 'FAA', setting: 'FAA' },
        { name: 'NOAA', setting: 'NOAA' },
    ];

    function handleTelexToggle(toggleValue: boolean) {
        if (toggleValue) {
            new PopUp().showPopUp(
                'TELEX WARNING',
                // eslint-disable-next-line max-len
                'Telex enables free text and live map. If enabled, aircraft position data is published for the duration of the flight. Messages are public and not moderated. USE AT YOUR OWN RISK. To learn more about telex and the features it enables, please go to https://docs.flybywiresim.com/telex. Would you like to enable telex?',
                'small',
                () => setTelexEnabled('ENABLED'),
                () => {},
            );
        } else {
            setTelexEnabled('DISABLED');
        }
    }

    function handleSentryToggle(toggleValue: boolean) {
        if (toggleValue) {
            FbwAircraftSentryClient.requestConsent().then((didConsent) => {
                if (didConsent) {
                    setSentryEnabled(SentryConsentState.Given);
                } else {
                    setSentryEnabled(SentryConsentState.Refused);
                }
            });
        } else {
            setSentryEnabled(SentryConsentState.Refused);
        }
    }

    return (
        <div className="bg-navy-lighter rounded-xl px-6 divide-y divide-gray-700 flex flex-col">
            <div className="py-4 flex flex-row justify-between items-center">
                <span className="text-lg text-gray-300">ATIS/ATC Source</span>
                <SelectGroup>
                    {atisSourceButtons.map((button) => (
                        <SelectItem
                            enabled
                            onSelect={() => setAtisSource(button.setting)}
                            selected={atisSource === button.setting}
                        >
                            {button.name}
                        </SelectItem>
                    ))}
                </SelectGroup>
            </div>
            <div className="py-4 flex flex-row justify-between items-center">
                <span className="text-lg text-gray-300">METAR Source</span>
                <SelectGroup>
                    {metarSourceButtons.map((button) => (
                        <SelectItem
                            enabled
                            onSelect={() => setMetarSource(button.setting)}
                            selected={metarSource === button.setting}
                        >
                            {button.name}
                        </SelectItem>
                    ))}
                </SelectGroup>
            </div>
            <div className="py-4 flex flex-row justify-between items-center">
                <span className="text-lg text-gray-300">TAF Source</span>
                <SelectGroup>
                    {tafSourceButtons.map((button) => (
                        <SelectItem
                            enabled
                            onSelect={() => setTafSource(button.setting)}
                            selected={tafSource === button.setting}
                        >
                            {button.name}
                        </SelectItem>
                    ))}
                </SelectGroup>
            </div>

            <div className="py-4 flex flex-row justify-between items-center">
                <span className="text-lg text-gray-300">TELEX</span>
                <Toggle value={telexEnabled === 'ENABLED'} onToggle={(toggleValue) => handleTelexToggle(toggleValue)} />
            </div>

            <div className="py-4 flex flex-row justify-between items-center">
                <span className="text-lg text-gray-300">Error Reporting</span>
                <Toggle value={sentryEnabled === SentryConsentState.Given} onToggle={(toggleValue) => handleSentryToggle(toggleValue)} />
            </div>

            <div className="py-4 flex flex-row justify-between items-center">
                <span className="text-lg text-gray-300">
                    SimBrief Username/Pilot ID
                    <span className={`${!simbriefError && 'hidden'} text-red-600`}>
                        <span className="text-white"> | </span>
                        SimBrief Error
                    </span>
                </span>
                <div className="flex flex-row items-center">
                    <SimpleInput
                        className="w-30"
                        value={simbriefDisplay}
                        noLabel
                        onBlur={(value) => handleSimbriefUsernameInput(value.replace(/\s/g, ''))}
                        onChange={(value) => setSimbriefDisplay(value)}
                    />
                </div>
            </div>
            <div className="py-4 flex flex-row justify-between items-center">
                <span className="text-lg text-gray-300">
                    Hoppie User ID
                    <span className={`${!hoppieError && 'hidden'} text-red-600`}>
                        <span className="text-white"> | </span>
                        Hoppie Error
                    </span>
                </span>
                <div className="flex flex-row items-center">
                    <SimpleInput
                        className="w-30"
                        value={hoppieUserId}
                        noLabel
                        onBlur={(value) => handleHoppieUsernameInput(value.replace(/\s/g, ''))}
                        onChange={(value) => setHoppieUserId(value)}
                    />
                </div>
            </div>
        </div>
    );
};

const AudioPage = () => {
    const [ptuAudible, setPtuAudible] = usePersistentNumberProperty('SOUND_PTU_AUDIBLE_COCKPIT', 0);
    const [exteriorVolume, setExteriorVolume] = usePersistentNumberProperty('SOUND_EXTERIOR_MASTER', 0);
    const [engineVolume, setEngineVolume] = usePersistentNumberProperty('SOUND_INTERIOR_ENGINE', 0);
    const [windVolume, setWindVolume] = usePersistentNumberProperty('SOUND_INTERIOR_WIND', 0);
    const [passengerAmbienceEnabled, setPassengerAmbienceEnabled] = usePersistentNumberProperty('SOUND_PASSENGER_AMBIENCE_ENABLED', 1);
    const [announcementsEnabled, setAnnouncementsEnabled] = usePersistentNumberProperty('SOUND_ANNOUNCEMENTS_ENABLED', 1);
    const [boardingMusicEnabled, setBoardingMusicEnabled] = usePersistentNumberProperty('SOUND_BOARDING_MUSIC_ENABLED', 1);

    return (
        <div className="bg-navy-lighter divide-y divide-gray-700 flex flex-col rounded-xl px-6 ">
            <div className="py-8 flex flex-row justify-between items-center">
                <span>
                    <span className="text-lg text-gray-300">PTU Audible in Cockpit</span>
                    <span className="text-lg text-gray-500 ml-2">(unrealistic)</span>
                </span>
                <Toggle value={!!ptuAudible} onToggle={(value) => setPtuAudible(value ? 1 : 0)} />
            </div>
            <div className="py-4 flex flex-row justify-between items-center">
                <span className="text-lg text-gray-300">Exterior Master Volume</span>
                <div className="flex flex-row items-center py-1.5">
                    <span className="text-base pr-3">{exteriorVolume}</span>
                    <Slider className="w-60" value={exteriorVolume + 50} onInput={(value) => setExteriorVolume(value - 50)} />
                </div>
            </div>
            <div className="py-4 flex flex-row justify-between items-center">
                <span className="text-lg text-gray-300">Engine Interior Volume</span>
                <div className="flex flex-row items-center py-1.5">
                    <span className="text-base pr-3">{engineVolume}</span>
                    <Slider className="w-60" value={engineVolume + 50} onInput={(value) => setEngineVolume(value - 50)} />
                </div>
            </div>
            <div className="py-4 flex flex-row justify-between items-center">
                <span className="text-lg text-gray-300">Wind Interior Volume</span>
                <div className="flex flex-row items-center py-1.5">
                    <span className="text-base pr-3">{windVolume}</span>
                    <Slider className="w-60" value={windVolume + 50} onInput={(value) => setWindVolume(value - 50)} />
                </div>
            </div>
            <div className="py-4 flex flex-row justify-between items-center">
                <span className="text-lg text-gray-300">Passenger Ambience</span>
                <div className="flex flex-row items-center py-1.5">
                    <Toggle value={!!passengerAmbienceEnabled} onToggle={(value) => setPassengerAmbienceEnabled(value ? 1 : 0)} />
                </div>
            </div>
            <div className="py-4 flex flex-row justify-between items-center">
                <span className="text-lg text-gray-300">Announcements</span>
                <div className="flex flex-row items-center py-1.5">
                    <Toggle value={!!announcementsEnabled} onToggle={(value) => setAnnouncementsEnabled(value ? 1 : 0)} />
                </div>
            </div>
            <div className="py-4 flex flex-row justify-between items-center">
                <span className="text-lg text-gray-300">Boarding Music</span>
                <div className="flex flex-row items-center py-1.5">
                    <Toggle value={!!boardingMusicEnabled} onToggle={(value) => setBoardingMusicEnabled(value ? 1 : 0)} />
                </div>
            </div>
        </div>
    );
};

const FlyPadPage = () => {
    const [brightnessSetting, setBrightnessSetting] = usePersistentNumberProperty('EFB_BRIGHTNESS', 0);
    const [brightness] = useSimVar('L:A32NX_EFB_BRIGHTNESS', 'number', 500);
    const [usingAutobrightness, setUsingAutobrightness] = usePersistentNumberProperty('EFB_USING_AUTOBRIGHTNESS', 0);
    const [usingColoredMetar, setUsingColoredMetar] = usePersistentNumberProperty('EFB_USING_COLOREDMETAR', 1);

    return (
        <div className="bg-navy-lighter rounded-xl px-6 shadow-lg divide-y divide-gray-700 flex flex-col">
            <div className="py-4 flex flex-row justify-between items-center">
                <span className="text-lg text-gray-300">Brightness</span>
                <div className={`flex flex-row items-center py-1.5 ${usingAutobrightness && 'pointer-events-none filter saturate-0'}`}>
                    <Slider className="w-60" value={usingAutobrightness ? brightness : brightnessSetting} onInput={(value) => setBrightnessSetting(value)} />
                </div>
            </div>
            <div className="py-4 flex flex-row justify-between items-center">
                <span className="text-lg text-gray-300">Auto Brightness</span>
                <div className="flex flex-row items-center py-1.5">
                    <Toggle value={!!usingAutobrightness} onToggle={(value) => setUsingAutobrightness(value ? 1 : 0)} />
                </div>
            </div>
            <div className="py-4 flex flex-row justify-between items-center">
                <span className="text-lg text-gray-300">Colored Metar</span>
                <div className="flex flex-row items-center py-1.5">
                    <Toggle value={!!usingColoredMetar} onToggle={(value) => setUsingColoredMetar(value ? 1 : 0)} />
                </div>
            </div>
        </div>
    );
};

interface SettingsNavbarContextInterface {
    showNavbar: boolean,
    setShowNavbar: (newValue: boolean) => void
}

const SettingsNavbarContext = React.createContext<SettingsNavbarContextInterface>(undefined as any);

const Settings = () => {
    const [selectedTabIndex, setSelectedTabIndex] = useState(0);
    const [subPageIndex, setSubPageIndex] = useState(0);
    const [showNavbar, setShowNavbar] = useState(true);

    function currentPage(): JSX.Element[] {
        switch (selectedTabIndex) {
        case 0: return [<DefaultsPage />];
        case 1: return [<AircraftConfigurationPage />];
        case 2: return [<SimOptionsPage />];
        case 3: return [<RealismPage />];
        case 4: return [<ATSUAOCPage />];
        case 5: return [<AudioPage />];
        case 6: return [<FlyPadPage />];
        default: return [<AircraftConfigurationPage />];
        }
    }

    return (
        <SettingsNavbarContext.Provider value={{ showNavbar, setShowNavbar }}>
            <div className="w-full">
                <div className={`flex flex-row flex-wrap items-center space-x-10 mb-2 ${!showNavbar && 'hidden'}`}>
                    <Navbar
                        tabs={[
                            'Defaults',
                            'Aircraft Configuration',
                            'Sim Options',
                            'Realism',
                            'ATSU/AOC',
                            'Audio',
                            'flyPad',
                        ]}
                        onSelected={(indexNumber) => {
                            setSelectedTabIndex(indexNumber);
                            setSubPageIndex(0);
                        }}
                    />
                </div>
                {currentPage()[subPageIndex]}
                <div className={`mx-auto w-min mb-4 flex flex-row space-x-10 items-center justify-center mt-5 align-baseline ${!showNavbar && 'hidden'}`}>
                    <div
                        className={`p-3 rounded-full duration-200
                            ${subPageIndex === 0 ? 'bg-navy-lighter text-gray-700' : 'bg-teal-light-contrast hover:bg-white hover:text-teal-light-contrast text-white'}`}
                        onClick={() => {
                            if (subPageIndex > 0) {
                                setSubPageIndex(subPageIndex - 1);
                            }
                        }}
                    >
                        <IconArrowLeft size={32} className="text-current" />
                    </div>
                    <div
                        className={`p-3 rounded-full duration-200
                            ${subPageIndex === currentPage().length - 1 ? 'bg-navy-lighter text-gray-700' : 'bg-teal-light-contrast hover:bg-white hover:text-teal-light-contrast text-white'}`}
                        onClick={() => {
                            if (subPageIndex < currentPage().length - 1) {
                                setSubPageIndex(subPageIndex + 1);
                            }
                        }}
                    >
                        <IconArrowRight size={32} className="text-current" />
                    </div>
                </div>
            </div>
        </SettingsNavbarContext.Provider>
    );
};

export default Settings;<|MERGE_RESOLUTION|>--- conflicted
+++ resolved
@@ -243,13 +243,9 @@
     const [fpSync, setFpSync] = usePersistentProperty('FP_SYNC', 'LOAD');
     const [dynamicRegistration, setDynamicRegistration] = usePersistentProperty('DYNAMIC_REGISTRATION_DECAL', '0');
     const [defaultBaro, setDefaultBaro] = usePersistentProperty('CONFIG_INIT_BARO_UNIT', 'AUTO');
-<<<<<<< HEAD
-    const [mcduServerPort, setMcduServerPort] = usePersistentProperty('CONFIG_EXTERNAL_MCDU_PORT', '3838');
-=======
     const [mcduServerPort, setMcduServerPort] = usePersistentProperty('CONFIG_EXTERNAL_MCDU_PORT', '8380');
     const [radioReceiverUsage, setRadioReceiverUsage] = usePersistentProperty('RADIO_RECEIVER_USAGE_ENABLED', '0');
     const [, setRadioReceiverUsageSimVar] = useSimVar('L:A32NX_RADIO_RECEIVER_USAGE_ENABLED', 'number', 0);
->>>>>>> d790b97b
 
     const fpSyncButtons: ButtonType[] = [
         { name: 'None', setting: 'NONE' },
